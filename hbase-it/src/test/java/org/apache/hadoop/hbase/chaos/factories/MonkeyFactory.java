--- conflicted
+++ resolved
@@ -69,12 +69,9 @@
   public static final String SERVER_KILLING = "serverKilling";
   public static final String STRESS_AM = "stressAM";
   public static final String NO_KILL = "noKill";
-<<<<<<< HEAD
   public static final String MASTER_KILLING = "masterKilling";
-=======
   public static final String MOB_NO_KILL = "mobNoKill";
   public static final String MOB_SLOW_DETERMINISTIC = "mobSlowDeterministic";
->>>>>>> 7ddae393
 
   public static Map<String, MonkeyFactory> FACTORIES = ImmutableMap.<String,MonkeyFactory>builder()
     .put(CALM, new CalmMonkeyFactory())
@@ -83,12 +80,9 @@
     .put(SERVER_KILLING, new ServerKillingMonkeyFactory())
     .put(STRESS_AM, new StressAssignmentManagerMonkeyFactory())
     .put(NO_KILL, new NoKillMonkeyFactory())
-<<<<<<< HEAD
     .put(MASTER_KILLING, new MasterKillingMonkeyFactory())
-=======
     .put(MOB_NO_KILL, new MobNoKillMonkeyFactory())
     .put(MOB_SLOW_DETERMINISTIC, new MobNoKillMonkeyFactory())
->>>>>>> 7ddae393
     .build();
 
   public static MonkeyFactory getFactory(String factoryName) {
